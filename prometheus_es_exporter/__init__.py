import argparse
import configparser
import glob
import json
import logging
import os
import re
import sched
import signal
import sys
import time

from collections import OrderedDict
from elasticsearch import Elasticsearch
from elasticsearch.exceptions import ConnectionTimeout
from functools import partial
from jog import JogFormatter
from prometheus_client import start_http_server, Gauge
from prometheus_client.core import GaugeMetricFamily, REGISTRY

from prometheus_es_exporter import cluster_health_parser
from prometheus_es_exporter import indices_stats_parser
from prometheus_es_exporter import nodes_stats_parser
from prometheus_es_exporter.parser import parse_response

gauges = {}

metric_invalid_chars = re.compile(r'[^a-zA-Z0-9_:]')
metric_invalid_start_chars = re.compile(r'^[^a-zA-Z_:]')
label_invalid_chars = re.compile(r'[^a-zA-Z0-9_]')
label_invalid_start_chars = re.compile(r'^[^a-zA-Z_]')
label_start_double_under = re.compile(r'^__+')


def format_label_key(label_key):
    label_key = re.sub(label_invalid_chars, '_', label_key)
    label_key = re.sub(label_invalid_start_chars, '_', label_key)
    label_key = re.sub(label_start_double_under, '_', label_key)
    return label_key


def format_label_value(value_list):
    return '_'.join(value_list)


def format_metric_name(name_list):
    metric = '_'.join(name_list)
    metric = re.sub(metric_invalid_chars, '_', metric)
    metric = re.sub(metric_invalid_start_chars, '_', metric)
    return metric


def group_metrics(metrics):
    metric_dict = {}
    for (name_list, label_dict, value) in metrics:
        metric_name = format_metric_name(name_list)
        label_dict = OrderedDict([(format_label_key(k), format_label_value(v))
                                  for k, v in label_dict.items()])

        if metric_name not in metric_dict:
            metric_dict[metric_name] = (tuple(label_dict.keys()), {})

        label_keys = metric_dict[metric_name][0]
        label_values = tuple([label_dict[key]
                              for key in label_keys])

        metric_dict[metric_name][1][label_values] = value

    return metric_dict


def update_gauges(metrics):
    metric_dict = group_metrics(metrics)

    for metric_name, (label_keys, value_dict) in metric_dict.items():
        if metric_name in gauges:
            (old_label_values_set, gauge) = gauges[metric_name]
        else:
            old_label_values_set = set()
            gauge = Gauge(metric_name, '', label_keys)

        new_label_values_set = set(value_dict.keys())

        for label_values in old_label_values_set - new_label_values_set:
            gauge.remove(*label_values)

        for label_values, value in value_dict.items():
            if label_values:
                gauge.labels(*label_values).set(value)
            else:
                gauge.set(value)

        gauges[metric_name] = (new_label_values_set, gauge)


def gauge_generator(metrics):
    metric_dict = group_metrics(metrics)

    for metric_name, (label_keys, value_dict) in metric_dict.items():
        # If we have label keys we may have multiple different values,
        # each with their own label values.
        if label_keys:
            gauge = GaugeMetricFamily(metric_name, '', labels=label_keys)

            for label_values, value in value_dict.items():
                gauge.add_metric(label_values, value)

        # No label keys, so we must have only a single value.
        else:
            gauge = GaugeMetricFamily(metric_name, '', value=list(value_dict.values())[0])

        yield gauge


def run_query(es_client, name, indices, query, timeout):
    try:
        response = es_client.search(index=indices, body=query, request_timeout=timeout)

        metrics = parse_response(response, [name])
    except Exception:
        logging.exception('Error while querying indices [%s], query [%s].', indices, query)
    else:
        update_gauges(metrics)


def collector_up_gauge(name_list, description, succeeded=True):
    metric_name = format_metric_name(name_list + ['up'])
    description = 'Did the {} fetch succeed.'.format(description)
    return GaugeMetricFamily(metric_name, description, value=int(succeeded))


class ClusterHealthCollector(object):
    def __init__(self, es_client, timeout, level):
        self.metric_name_list = ['es', 'cluster_health']
        self.description = 'Cluster Health'

        self.es_client = es_client
        self.timeout = timeout
        self.level = level

    def collect(self):
        try:
            response = self.es_client.cluster.health(level=self.level, request_timeout=self.timeout)

            metrics = cluster_health_parser.parse_response(response, self.metric_name_list)
        except ConnectionTimeout:
            logging.warn('Timeout while fetching %s (timeout %ss).', self.description, self.timeout)
            yield collector_up_gauge(self.metric_name_list, self.description, succeeded=False)
        except Exception:
            logging.exception('Error while fetching %s.', self.description)
            yield collector_up_gauge(self.metric_name_list, self.description, succeeded=False)
        else:
            yield from gauge_generator(metrics)
            yield collector_up_gauge(self.metric_name_list, self.description)


class NodesStatsCollector(object):
    def __init__(self, es_client, timeout, metrics=None):
        self.metric_name_list = ['es', 'nodes_stats']
        self.description = 'Nodes Stats'

        self.es_client = es_client
        self.timeout = timeout
        self.metrics = metrics

    def collect(self):
        try:
            response = self.es_client.nodes.stats(metric=self.metrics, request_timeout=self.timeout)

            metrics = nodes_stats_parser.parse_response(response, self.metric_name_list)
        except ConnectionTimeout:
            logging.warn('Timeout while fetching %s (timeout %ss).', self.description, self.timeout)
            yield collector_up_gauge(self.metric_name_list, self.description, succeeded=False)
        except Exception:
            logging.exception('Error while fetching %s.', self.description)
            yield collector_up_gauge(self.metric_name_list, self.description, succeeded=False)
        else:
            yield from gauge_generator(metrics)
            yield collector_up_gauge(self.metric_name_list, self.description)


class IndicesStatsCollector(object):
    def __init__(self, es_client, timeout, parse_indices=False, metrics=None, fields=None):
        self.metric_name_list = ['es', 'indices_stats']
        self.description = 'Indices Stats'

        self.es_client = es_client
        self.timeout = timeout
        self.parse_indices = parse_indices
        self.metrics = metrics
        self.fields = fields

    def collect(self):
        try:
            response = self.es_client.indices.stats(metric=self.metrics, fields=self.fields, request_timeout=self.timeout)

            metrics = indices_stats_parser.parse_response(response, self.parse_indices, self.metric_name_list)
        except ConnectionTimeout:
            logging.warn('Timeout while fetching %s (timeout %ss).', self.description, self.timeout)
            yield collector_up_gauge(self.metric_name_list, self.description, succeeded=False)
        except Exception:
            logging.exception('Error while fetching %s.', self.description)
            yield collector_up_gauge(self.metric_name_list, self.description, succeeded=False)
        else:
            yield from gauge_generator(metrics)
            yield collector_up_gauge(self.metric_name_list, self.description)


def run_scheduler(scheduler, interval, func):
    def scheduled_run(scheduled_time,):
        try:
            func()
        except Exception:
            logging.exception('Error while running scheduled job.')

        current_time = time.monotonic()
        next_scheduled_time = scheduled_time + interval
        while next_scheduled_time < current_time:
            next_scheduled_time += interval

        scheduler.enterabs(
            next_scheduled_time,
            1,
            scheduled_run,
            (next_scheduled_time,)
        )

    next_scheduled_time = time.monotonic()
    scheduler.enterabs(
        next_scheduled_time,
        1,
        scheduled_run,
        (next_scheduled_time,)
    )


def shutdown():
    logging.info('Shutting down')
    sys.exit(1)


def signal_handler(signum, frame):
    shutdown()


def csv_choice_arg_parser(choices, arg):
    metrics = arg.split(',')

    invalid_metrics = []
    for metric in metrics:
        if metric not in choices:
            invalid_metrics.append(metric)

    if invalid_metrics:
        msg = 'invalid metric(s): "{}" in "{}" (choose from {})' \
            .format(','.join(invalid_metrics), arg, ','.join(choices))
        raise argparse.ArgumentTypeError(msg)

    return metrics


# https://www.elastic.co/guide/en/elasticsearch/reference/current/cluster-nodes-stats.html#_nodes_statistics
NODES_STATS_METRICS_OPTIONS = [
    'indices', 'fs', 'http', 'jvm', 'os',
    'process', 'thread_pool', 'transport',
    'breaker', 'discovery', 'ingest'
]
nodes_stats_metrics_parser = partial(csv_choice_arg_parser, NODES_STATS_METRICS_OPTIONS)


'completion,docs,fielddata,flush,get,indexing,merge,query_cache,recovery,refresh,request_cache,search,segments,store,suggest,translog,warmer'

# https://www.elastic.co/guide/en/elasticsearch/reference/current/cluster-nodes-stats.html#node-indices-stats
INDICES_STATS_METRICS_OPTIONS = [
    'completion', 'docs', 'fielddata',
    'flush', 'get', 'indexing', 'merge',
    'query_cache', 'recovery', 'refresh',
    'request_cache', 'search', 'segments',
    'store', 'suggest', 'translog', 'warmer'
]
indices_stats_metrics_parser = partial(csv_choice_arg_parser, INDICES_STATS_METRICS_OPTIONS)


def indices_stats_fields_parser(arg):
    if arg == '*':
        return arg
    else:
        return arg.split(',')


def main():
    signal.signal(signal.SIGTERM, signal_handler)

    parser = argparse.ArgumentParser(description='Export ES query results to Prometheus.')
    parser.add_argument('-e', '--es-cluster', default='localhost',
                        help='addresses of nodes in a Elasticsearch cluster to run queries on. Nodes should be separated by commas e.g. es1,es2. Ports can be provided if non-standard (9200) e.g. es1:9999 (default: localhost)')
    parser.add_argument('--client-cert',
                        help='Certificate for authentication. (default: no cert)')
    parser.add_argument('--client-key',
                        help='Key for authentication. (default: no key)')
    parser.add_argument('--ca-certs',
                        help='path to a CA certificate bundle. Can be absolute, or relative to the current working directory. If not specified, SSL certificate verification is disabled.')
    parser.add_argument('-p', '--port', type=int, default=9206,
                        help='port to serve the metrics endpoint on. (default: 9206)')
    parser.add_argument('--basic-user',
                        help='User for authentication. (default: no user)')
    parser.add_argument('--basic-password',
                        help='Password for authentication. (default: no password)')
    parser.add_argument('--query-disable', action='store_true',
                        help='disable query monitoring. Config file does not need to be present if query monitoring is disabled.')
    parser.add_argument('-c', '--config-file', default='exporter.cfg',
                        help='path to query config file. Can be absolute, or relative to the current working directory. (default: exporter.cfg)')
<<<<<<< HEAD

=======
    parser.add_argument('--config-dir', default='./config',
                        help='path to query config directory. Besides including the single config file specified by "--config-file" at first, all config files in the config directory will be sorted, merged, then included. Can be absolute, or relative to the current working directory. (default: ./config)')
>>>>>>> fd2f8781
    parser.add_argument('--cluster-health-disable', action='store_true',
                        help='disable cluster health monitoring.')
    parser.add_argument('--cluster-health-timeout', type=float, default=10.0,
                        help='request timeout for cluster health monitoring, in seconds. (default: 10)')
    parser.add_argument('--cluster-health-level', default='indices', choices=['cluster', 'indices', 'shards'],
                        help='level of detail for cluster health monitoring.  (default: indices)')
    parser.add_argument('--nodes-stats-disable', action='store_true',
                        help='disable nodes stats monitoring.')
    parser.add_argument('--nodes-stats-timeout', type=float, default=10.0,
                        help='request timeout for nodes stats monitoring, in seconds. (default: 10)')
    parser.add_argument('--nodes-stats-metrics', type=nodes_stats_metrics_parser,
                        help='limit nodes stats to specific metrics. Metrics should be separated by commas e.g. indices,fs.')
    parser.add_argument('--indices-stats-disable', action='store_true',
                        help='disable indices stats monitoring.')
    parser.add_argument('--indices-stats-timeout', type=float, default=10.0,
                        help='request timeout for indices stats monitoring, in seconds. (default: 10)')
    parser.add_argument('--indices-stats-mode', default='cluster', choices=['cluster', 'indices'],
                        help='detail mode for indices stats monitoring. (default: cluster)')
    parser.add_argument('--indices-stats-metrics', type=indices_stats_metrics_parser,
                        help='limit indices stats to specific metrics. Metrics should be separated by commas e.g. indices,fs.')
    parser.add_argument('--indices-stats-fields', type=indices_stats_fields_parser,
                        help='include fielddata info for specific fields. Fields should be separated by commas e.g. indices,fs. Use \'*\' for all.')
    parser.add_argument('-j', '--json-logging', action='store_true',
                        help='turn on json logging.')
    parser.add_argument('--log-level', default='INFO', choices=['DEBUG', 'INFO', 'WARNING', 'ERROR', 'CRITICAL'],
                        help='detail level to log. (default: INFO)')
    parser.add_argument('-v', '--verbose', action='store_true',
                        help='turn on verbose (DEBUG) logging. Overrides --log-level.')
    args = parser.parse_args()


    if args.basic_user and args.basic_password is None:
        parser.error('Username provided with no password.')
    elif args.basic_user is None and args.basic_password:
        parser.error('Password provided with no username.')
    elif args.basic_user:
        http_auth = (args.basic_user, args.basic_password)
    else:
        http_auth = None

    log_handler = logging.StreamHandler()
    log_format = '[%(asctime)s] %(name)s.%(levelname)s %(threadName)s %(message)s'
    formatter = JogFormatter(log_format) if args.json_logging else logging.Formatter(log_format)
    log_handler.setFormatter(formatter)

    log_level = getattr(logging, args.log_level)
    logging.basicConfig(
        handlers=[log_handler],
        level=logging.DEBUG if args.verbose else log_level
    )
    logging.captureWarnings(True)
    port = args.port
    es_cluster = args.es_cluster.split(',')

    if args.client_cert and args.client_key and args.ca_certs:
        es_client = Elasticsearch(es_cluster,
                                  verify_certs=True,
                                  scheme="https",
                                  ca_certs=args.ca_certs,
                                  client_cert=args.client_cert ,
                                  client_key=args.client_key,
                                  http_auth=http_auth)
    elif args.ca_certs:
        es_client = Elasticsearch(es_cluster, verify_certs=True, ca_certs=args.ca_certs, http_auth=http_auth)
    else:
        es_client = Elasticsearch(es_cluster, verify_certs=False, http_auth=http_auth)

    scheduler = None

    if not args.query_disable:
        scheduler = sched.scheduler()

        config = configparser.ConfigParser()
        config.read_file(open(args.config_file))

        config_dir_file_pattern = os.path.join(args.config_dir, '*.cfg')
        config_dir_sorted_files = sorted(glob.glob(config_dir_file_pattern))
        config.read(config_dir_sorted_files)

        query_prefix = 'query_'
        queries = {}
        for section in config.sections():
            if section.startswith(query_prefix):
                query_name = section[len(query_prefix):]
                query_interval = config.getfloat(section, 'QueryIntervalSecs', fallback=15)
                query_timeout = config.getfloat(section, 'QueryTimeoutSecs', fallback=10)
                query_indices = config.get(section, 'QueryIndices', fallback='_all')
                query = json.loads(config.get(section, 'QueryJson'))

                queries[query_name] = (query_interval, query_timeout, query_indices, query)

        if queries:
            for name, (interval, timeout, indices, query) in queries.items():
                func = partial(run_query, es_client, name, indices, query, timeout)
                run_scheduler(scheduler, interval, func)
        else:
            logging.warn('No queries found in config file %s', args.config_file)

    if not args.cluster_health_disable:
        REGISTRY.register(ClusterHealthCollector(es_client,
                                                 args.cluster_health_timeout,
                                                 args.cluster_health_level))

    if not args.nodes_stats_disable:
        REGISTRY.register(NodesStatsCollector(es_client,
                                              args.nodes_stats_timeout,
                                              metrics=args.nodes_stats_metrics))

    if not args.indices_stats_disable:
        parse_indices = args.indices_stats_mode == 'indices'
        REGISTRY.register(IndicesStatsCollector(es_client,
                                                args.indices_stats_timeout,
                                                parse_indices=parse_indices,
                                                metrics=args.indices_stats_metrics,
                                                fields=args.indices_stats_fields))

    logging.info('Starting server...')
    start_http_server(port)
    logging.info('Server started on port %s', port)

    try:
        if scheduler:
            scheduler.run()
        else:
            while True:
                time.sleep(5)
    except KeyboardInterrupt:
        pass

    shutdown()<|MERGE_RESOLUTION|>--- conflicted
+++ resolved
@@ -310,12 +310,8 @@
                         help='disable query monitoring. Config file does not need to be present if query monitoring is disabled.')
     parser.add_argument('-c', '--config-file', default='exporter.cfg',
                         help='path to query config file. Can be absolute, or relative to the current working directory. (default: exporter.cfg)')
-<<<<<<< HEAD
-
-=======
     parser.add_argument('--config-dir', default='./config',
                         help='path to query config directory. Besides including the single config file specified by "--config-file" at first, all config files in the config directory will be sorted, merged, then included. Can be absolute, or relative to the current working directory. (default: ./config)')
->>>>>>> fd2f8781
     parser.add_argument('--cluster-health-disable', action='store_true',
                         help='disable cluster health monitoring.')
     parser.add_argument('--cluster-health-timeout', type=float, default=10.0,
@@ -346,7 +342,6 @@
                         help='turn on verbose (DEBUG) logging. Overrides --log-level.')
     args = parser.parse_args()
 
-
     if args.basic_user and args.basic_password is None:
         parser.error('Username provided with no password.')
     elif args.basic_user is None and args.basic_password:
@@ -367,6 +362,7 @@
         level=logging.DEBUG if args.verbose else log_level
     )
     logging.captureWarnings(True)
+
     port = args.port
     es_cluster = args.es_cluster.split(',')
 
